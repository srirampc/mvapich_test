#include <numeric>
#include <tuple>
#include <vector>
#include <limits>
#include <iostream>
#include <algorithm>
#include <cassert>
<<<<<<< HEAD
#include <mpi.h>
=======
#include <iostream>
>>>>>>> 36015a45

#ifdef USE_MXX
#include "mxx/comm.hpp"
#include "mxx/collective.hpp"
#include "mxx/distribution.hpp"
#endif

void myMPIErrorHandler(MPI_Comm*, int* ...) {
  // throw exception, enables gdb stack trace analysis
  throw std::runtime_error("MPI Error");
}

#ifdef USE_MXX
int mxx_test(int argc, char** argv, 
             std::vector<size_t>& msgSizes,
             std::vector<size_t>& outSizes){
  MPI_Init(&argc, &argv);
  mxx::comm comm;
  // Set custom error handler (for debugging with working stack-trace on gdb)
  MPI_Errhandler handler;
  MPI_Errhandler_create(&myMPIErrorHandler, &handler);
  MPI_Errhandler_set(comm, handler);

  std::vector<TestType> msg(msgSizes.at(comm.rank()));
  std::vector<TestType> out(outSizes.at(comm.rank()));
  mxx::stable_distribute(msg.begin(), msg.end(), out.begin(), comm);
  return MPI_Finalize();
}
#endif

using TestType = std::pair<double, float>;

MPI_Datatype pair_mpi_datatype() {
  MPI_Datatype _type;

  int blocklen[2] = {1, 1};
  MPI_Aint displs[2] = {0,0};
  // get actual displacement (in case of padding in the structure)
  TestType p;
  MPI_Aint p_adr, t1_adr, t2_adr;
  MPI_Get_address(&p, &p_adr);
  MPI_Get_address(&p.first, &t1_adr);
  MPI_Get_address(&p.second, &t2_adr);
  displs[0] = t1_adr - p_adr;
  displs[1] = t2_adr - p_adr;

  MPI_Datatype types[2] = {MPI_DOUBLE, MPI_FLOAT};
  // in case elements are represented the opposite way around in
  // the pair (gcc does so), then swap them
  if (displs[0] > displs[1]) {
      std::swap(displs[0], displs[1]);
      std::swap(types[0], types[1]);
  }
  // create MPI_Datatype (resized to actual sizeof())
  MPI_Datatype struct_type;
  MPI_Type_create_struct(2, blocklen, displs, types, &struct_type);
  MPI_Type_create_resized(struct_type, 0, sizeof(p), &_type);
  MPI_Type_commit(&_type);
  MPI_Type_free(&struct_type);
  return _type;
}


class block_dist {
public:
    block_dist(size_t global_size, unsigned int comm_size, unsigned int comm_rank)
        : m_global_size(global_size), m_comm_rank(comm_rank), m_comm_size(comm_size),
         div(global_size / comm_size), mod(global_size % comm_size),
          m_local_size(div + (comm_rank < mod ? 1 : 0)),
          m_prefix(div*m_comm_rank + std::min<size_t>(mod, m_comm_rank)),
          div1mod((div+1)*mod) {
    }

    inline size_t iprefix_size(unsigned int rank) const {
        return div*(rank+1) + std::min<size_t>(mod, rank + 1);
    }

    // which processor the element with the given global index belongs to
    inline int rank_of(size_t gidx) const {
        if (gidx < div1mod) {
            // a_i is within the first n % p processors
            return gidx/(div+1);
        } else {
            return mod + (gidx - div1mod)/div;
        }
    }

private:
    size_t m_global_size;
    int m_comm_rank;
    int m_comm_size;
    // derived/buffered values (for faster computation of results)
    size_t div; // = n/p
    size_t mod; // = n%p
    // local size (number of local elements)
    size_t m_local_size;
    // the exclusive prefix (number of elements on previous processors)
    size_t m_prefix;
    /// number of elements on processors with one more element
    size_t div1mod; // = (n/p + 1)*(n % p)
};

template <typename index_t = int>
std::vector<index_t> get_displacements(const std::vector<index_t>& counts)
{
    // copy and do an exclusive prefix sum
    std::vector<index_t> result(counts);
    // set the total sum to zero
    index_t sum = 0;
    index_t tmp;

    // calculate the exclusive prefix sum
    typename std::vector<index_t>::iterator begin = result.begin();
    while (begin != result.end())
    {
        tmp = sum;
        // assert that the sum will still fit into the index type (MPI default:
        // int)
        assert((std::size_t)sum + (std::size_t)*begin < (std::size_t) std::numeric_limits<index_t>::max());
        sum += *begin;
        *begin = tmp;
        ++begin;
    }
    return result;
}


int mva2av_test(int argc, char** argv,
                std::vector<size_t>& msgSizes,
                std::vector<size_t>& outSizes){
    MPI_Init(&argc, &argv);

    MPI_Comm comm = MPI_COMM_WORLD;
    MPI_Errhandler handler;
    MPI_Errhandler_create(&myMPIErrorHandler, &handler);
    MPI_Errhandler_set(comm, handler);

    // Get the number of processes
    int rank, size;
    MPI_Comm_size(MPI_COMM_WORLD, &size);
    MPI_Comm_rank(MPI_COMM_WORLD, &rank);

    std::vector<TestType> msg(msgSizes.at(rank));
    std::vector<TestType> out(outSizes.at(rank));

    // get local and global size
    int local_size = (int)msg.size();
    int total_size = 0;
    MPI_Allreduce(&local_size, &total_size, 1, MPI_INT, MPI_SUM, comm);
    if (rank == 0){
        std::cout << "Total Size : " << total_size 
                  << std::accumulate(msgSizes.begin(), msgSizes.end(), 0)
                  << std::endl;
    }

    // get prefix sum of size and total size
    int prefix;
    MPI_Exscan(&local_size, &prefix, 1, MPI_INT, MPI_SUM, comm);
    if (rank == 0)
        prefix = int();

    // calculate where to send elements
    // if there are any elements to send
    std::vector<int> send_counts(size, 0);
    if (local_size > 0) {
      block_dist part(total_size, size, rank);
      int first_p = part.rank_of(prefix);
      int left_to_send = local_size;
      for (; left_to_send > 0 && first_p < size; ++first_p) {
          int nsend = std::min<int>(part.iprefix_size(first_p) - prefix, left_to_send);
          send_counts[first_p] = nsend;
          left_to_send -= nsend;
          prefix += nsend;
      }
    }

    // Populate recieve counts
    std::vector<int> recv_counts(size, 0);
    MPI_Alltoall(const_cast<int*>(&send_counts[0]), 1, MPI_INT,
                 &recv_counts[0], 1, MPI_INT, comm);

    // get displacements
    std::vector<int> send_displs = get_displacements(send_counts);
    std::vector<int> recv_displs = get_displacements(recv_counts);
<<<<<<< HEAD

    MPI_Datatype pair_dt = pair_mpi_datatype();
    MPI_Alltoallv(const_cast<TestType*>(&msg[0]),
                  &send_counts[0], &send_displs[0], pair_dt,
                  &out[0], &recv_counts[0], &recv_displs[0], pair_dt, comm);
=======
    if (rank == 0){
       std::cout << "Start All2All" << std::endl;
    }
    MPI_Datatype dt = get_mpi_datatype();
    MPI_Alltoallv(const_cast<TestType*>(&msg[0]), &send_counts[0], &send_displs[0], dt,
                  &out[0], &recv_counts[0], &recv_displs[0], dt, comm);
>>>>>>> 36015a45

    if (rank == 0){
       std::cout << "Finish All2All" << std::endl;
    }
    return MPI_Finalize();
}

int main(int argc, char** argv) {

  std::vector<size_t> msgSizes{ 62810, 92785, 101355, 102780, 62810, 57100, 68520, 51390,
                                34260, 57100, 68520, 79940, 91360, 45680, 70660, 112059,
                                102780, 45680, 79940, 74230, 91360, 78515, 58526, 45680,
                                68520, 97070, 124911, 74940, 97070, 114200, 74230, 62810 };
  std::vector<size_t> outSizes{ 76550, 76550, 76550, 76550, 76550, 76550, 76550, 76550,
                                76550, 76550, 76550, 76550, 76550, 76550, 76550, 76550,
                                76550, 76550, 76550, 76550, 76550, 76550, 76550, 76549,
                                76549, 76549, 76549, 76549, 76549, 76549, 76549, 76549 };

#ifdef USE_MXX
    return mxx_test(argc, argv, msgSize, outSizes);
#endif
    return mva2av_test(argc, argv, msgSizes, outSizes);
}
<|MERGE_RESOLUTION|>--- conflicted
+++ resolved
@@ -3,26 +3,20 @@
 #include <vector>
 #include <limits>
 #include <iostream>
-#include <algorithm>
 #include <cassert>
-<<<<<<< HEAD
 #include <mpi.h>
-=======
-#include <iostream>
->>>>>>> 36015a45
+
+void myMPIErrorHandler(MPI_Comm*, int* ...) {
+  // throw exception, enables gdb stack trace analysis
+  throw std::runtime_error("MPI Error");
+}
+
 
 #ifdef USE_MXX
 #include "mxx/comm.hpp"
 #include "mxx/collective.hpp"
 #include "mxx/distribution.hpp"
-#endif
-
-void myMPIErrorHandler(MPI_Comm*, int* ...) {
-  // throw exception, enables gdb stack trace analysis
-  throw std::runtime_error("MPI Error");
-}
-
-#ifdef USE_MXX
+
 int mxx_test(int argc, char** argv, 
              std::vector<size_t>& msgSizes,
              std::vector<size_t>& outSizes){
@@ -138,31 +132,17 @@
 
 
 int mva2av_test(int argc, char** argv,
-                std::vector<size_t>& msgSizes,
-                std::vector<size_t>& outSizes){
-    MPI_Init(&argc, &argv);
-
-    MPI_Comm comm = MPI_COMM_WORLD;
-    MPI_Errhandler handler;
-    MPI_Errhandler_create(&myMPIErrorHandler, &handler);
-    MPI_Errhandler_set(comm, handler);
-
-    // Get the number of processes
-    int rank, size;
-    MPI_Comm_size(MPI_COMM_WORLD, &size);
-    MPI_Comm_rank(MPI_COMM_WORLD, &rank);
-
-    std::vector<TestType> msg(msgSizes.at(rank));
-    std::vector<TestType> out(outSizes.at(rank));
+                MPI_Comm comm, int rank, int size,
+                size_t msgSize, size_t outSize) {
+    std::vector<TestType> msg(msgSize);
+    std::vector<TestType> out(outSize);
 
     // get local and global size
     int local_size = (int)msg.size();
     int total_size = 0;
     MPI_Allreduce(&local_size, &total_size, 1, MPI_INT, MPI_SUM, comm);
     if (rank == 0){
-        std::cout << "Total Size : " << total_size 
-                  << std::accumulate(msgSizes.begin(), msgSizes.end(), 0)
-                  << std::endl;
+        std::cout << "Total Size : " << total_size << std::endl;
     }
 
     // get prefix sum of size and total size
@@ -194,40 +174,51 @@
     // get displacements
     std::vector<int> send_displs = get_displacements(send_counts);
     std::vector<int> recv_displs = get_displacements(recv_counts);
-<<<<<<< HEAD
-
+
+    if (rank == 0){
+       std::cout << "Start All2All" << std::endl;
+    }
     MPI_Datatype pair_dt = pair_mpi_datatype();
-    MPI_Alltoallv(const_cast<TestType*>(&msg[0]),
+    int rx = MPI_Alltoallv(const_cast<TestType*>(&msg[0]),
                   &send_counts[0], &send_displs[0], pair_dt,
                   &out[0], &recv_counts[0], &recv_displs[0], pair_dt, comm);
-=======
+
     if (rank == 0){
-       std::cout << "Start All2All" << std::endl;
-    }
-    MPI_Datatype dt = get_mpi_datatype();
-    MPI_Alltoallv(const_cast<TestType*>(&msg[0]), &send_counts[0], &send_displs[0], dt,
-                  &out[0], &recv_counts[0], &recv_displs[0], dt, comm);
->>>>>>> 36015a45
-
-    if (rank == 0){
-       std::cout << "Finish All2All" << std::endl;
-    }
-    return MPI_Finalize();
+       std::cout << "Finish All2All w. R code : " << rx << std::endl;
+    }
+    return rx;
 }
 
 int main(int argc, char** argv) {
 
-  std::vector<size_t> msgSizes{ 62810, 92785, 101355, 102780, 62810, 57100, 68520, 51390,
+    std::vector<size_t> msgSizes{ 62810, 92785, 101355, 102780, 62810, 57100, 68520, 51390,
                                 34260, 57100, 68520, 79940, 91360, 45680, 70660, 112059,
                                 102780, 45680, 79940, 74230, 91360, 78515, 58526, 45680,
                                 68520, 97070, 124911, 74940, 97070, 114200, 74230, 62810 };
-  std::vector<size_t> outSizes{ 76550, 76550, 76550, 76550, 76550, 76550, 76550, 76550,
+    std::vector<size_t> outSizes{ 76550, 76550, 76550, 76550, 76550, 76550, 76550, 76550,
                                 76550, 76550, 76550, 76550, 76550, 76550, 76550, 76550,
                                 76550, 76550, 76550, 76550, 76550, 76550, 76550, 76549,
                                 76549, 76549, 76549, 76549, 76549, 76549, 76549, 76549 };
 
-#ifdef USE_MXX
-    return mxx_test(argc, argv, msgSize, outSizes);
-#endif
-    return mva2av_test(argc, argv, msgSizes, outSizes);
-}
+    MPI_Init(&argc, &argv);
+
+    MPI_Comm comm = MPI_COMM_WORLD;
+    MPI_Errhandler handler;
+    MPI_Errhandler_create(&myMPIErrorHandler, &handler);
+    MPI_Errhandler_set(comm, handler);
+
+    // Get the number of processes
+    int rank, size;
+    MPI_Comm_size(comm, &size);
+    MPI_Comm_rank(comm, &rank);
+
+    if (size == (int) msgSizes.size()) {
+        mva2av_test(argc, argv, comm, rank, size,
+                    msgSizes.at(rank), outSizes.at(rank));
+    } else {
+        std::cout << "Size should be 32 : 2 nodes with 16 process each"
+                  << std::endl;
+    }
+
+    return MPI_Finalize();
+}
